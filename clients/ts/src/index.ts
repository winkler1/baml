--- conflicted
+++ resolved
@@ -9,14 +9,10 @@
 const setTags = FireBamlEvent.tags;
 
 const loadEnvVars = () => {
-<<<<<<< HEAD
-  // dotenv.config();
-=======
   dotenvFlow.config();
   // NextJS setup
   const projectDir = process.cwd();
   loadEnvConfig(projectDir);
->>>>>>> 553bec80
 }
 
 
