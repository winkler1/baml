// 1: Uncontrolled Tree
import { useEffect, useRef, useState } from 'react'

import { MoveHandler, RenameHandler, Tree, TreeApi } from 'react-arborist'

import Node from './Node'
import { FilePlus, FolderPlus } from 'lucide-react'
import useResizeObserver from 'use-resize-observer'
import { useAtom, useAtomValue } from 'jotai'
import { activeFileAtom, currentEditorFilesAtom, emptyDirsAtom } from '../../_atoms/atoms'
import { EditorFile } from '@/app/actions'

export const data = [
  {
    id: '1',
    name: 'public',
    children: [
      {
        id: 'c1-1',
        name: 'index.html',
      },
    ],
  },
  {
    id: '2',
    name: 'src',
    children: [
      {
        id: 'c2-1',
        name: 'App.js',
      },
      {
        id: 'c2-2',
        name: 'index.js',
      },
      { id: 'c2-3', name: 'styles.css' },
    ],
  },
  { id: '3', name: 'package.json' },
  { id: '4', name: 'README.md' },
]

interface TreeNode {
  id: string
  name: string
  children?: TreeNode[]
}
const isFile = (path: string) => path.includes('.')

function createTree(filePaths: string[]): TreeNode[] {
  // Sort paths folders first, then files, alphabetically.
  const sortedFilePaths = filePaths.sort((a, b) => {
    const isAFolder = !isFile(a)
    const isBFolder = !isFile(b)

    if (isAFolder && !isBFolder) {
      return -1
    } else if (!isAFolder && isBFolder) {
      return 1
    } else {
      return a.localeCompare(b)
    }
  })

  const root: TreeNode[] = []
  const pathMap = new Map<string, TreeNode>()

  sortedFilePaths.forEach((path) => {
    const parts = path.split('/')

    let currentLevel = root
    let currentPath = ''

    parts.forEach((part, partIndex) => {
      currentPath += (currentPath ? '/' : '') + part
      if (part === '') {
        return
      }

      let node = pathMap.get(currentPath)
      if (!node) {
        node = {
          id: currentPath,
          name: part,
          children: [],
        }
        pathMap.set(currentPath, node)
        currentLevel.push(node)
      }

      currentLevel = node.children!
    })

    let parentNode = pathMap.get(currentPath)
    if (parentNode && parentNode.children && parentNode.children.length === 0) {
      if (isFile(path)) {
        delete parentNode.children
      }
    }
  })

  return root.filter((node) => node)
}

const FileViewer = () => {
  const { width, height = 200, ref } = useResizeObserver()
  const [editorFiles, setEditorFiles] = useAtom(currentEditorFilesAtom)
  const treeRef = useRef<TreeApi<any> | null>(null)
  const activeFile = useAtomValue(activeFileAtom)
  const [emptyDirs, setEmptydirs] = useAtom(emptyDirsAtom)

  const data2 = createTree(editorFiles.map((f) => f.path).concat(emptyDirs))

  const [term, setTerm] = useState('')

  const createFileFolder = (
    <div className="flex flex-row w-full pt-3 pl-1 gap-x-1">
      <button
        onClick={async () => {
          await treeRef?.current?.createInternal()
        }}
        title="New Folder..."
      >
        <FolderPlus size={14} className="text-zinc-500 hover:text-zinc-200" />
      </button>
      <button
        onClick={async () => {
          const leaf = await treeRef?.current?.createLeaf()
        }}
        title="New File..."
      >
        <FilePlus size={14} className="text-zinc-500 hover:text-zinc-200" />
      </button>
    </div>
  )

  return (
    <div className="flex flex-col w-full h-full overflow-x-clip">
      <div className="pl-2 folderFileActions">{createFileFolder}</div>
      {/* <input
        type="text"
        placeholder="Search..."
        className="search-input"
        value={term}
        onChange={(e) => setTerm(e.target.value)}
      /> */}
      <div ref={ref} className="flex flex-col h-full ">
        <Tree
          className="truncate "
          ref={treeRef}
          key={activeFile?.path}
          openByDefault={false}
          // initialOpenState={{ baml_src: true }}
          data={data2}
          initialOpenState={{ baml_src: true }}
          rowHeight={24}
          width={width}
          selection={activeFile?.path}
<<<<<<< HEAD
          height={200}
=======
          onMove={({ dragIds, parentId, index, dragNodes, parentNode }) => {
            setEditorFiles((prev) => {
              prev = prev as EditorFile[]
              const prevFiles = [...prev]
              const newFiles = prevFiles.filter((f) => !dragIds.includes(f.path))

              dragIds.forEach((dragId) => {
                const draggedFileIndex = prevFiles.findIndex((f) => f.path === dragId)
                if (draggedFileIndex > -1) {
                  const draggedFile = { ...prevFiles[draggedFileIndex] }
                  if (!parentId?.includes('baml_src')) {
                    //cant move outside baml_src
                    return
                  }
                  const newParentPath = parentId
                  draggedFile.path = `${newParentPath}/${draggedFile.path.split('/').pop()}`
                  newFiles.splice(index, 0, draggedFile)
                  index++ // Increment to maintain order if multiple files are moved
                }
              })

              return newFiles
            })
          }}
          onCreate={({ parentId, parentNode, type }) => {
            if (type === 'internal') {
              const newDir = `${parentId ?? 'baml_src'}/new/`
              setEmptydirs((prev) => [...prev, newDir])

              return { id: newDir, name: 'new_folder' }
            }
            console.log('onCreate', parentId, parentNode)
            const newFileName = 'new.baml'

            setEditorFiles((prev) => {
              prev = prev as EditorFile[]
              return [...prev, { path: `baml_src/${newFileName}`, content: '' }]
            })
            return { id: `baml_src/${newFileName}`, name: newFileName }
          }}
          height={height}
>>>>>>> d610113b
          searchTerm={term}
          searchMatch={(node, term) => node.data.name.toLowerCase().includes(term.toLowerCase())}
        >
          {Node}
        </Tree>
      </div>
    </div>
  )
}

export default FileViewer<|MERGE_RESOLUTION|>--- conflicted
+++ resolved
@@ -156,9 +156,6 @@
           rowHeight={24}
           width={width}
           selection={activeFile?.path}
-<<<<<<< HEAD
-          height={200}
-=======
           onMove={({ dragIds, parentId, index, dragNodes, parentNode }) => {
             setEditorFiles((prev) => {
               prev = prev as EditorFile[]
@@ -200,7 +197,6 @@
             return { id: `baml_src/${newFileName}`, name: newFileName }
           }}
           height={height}
->>>>>>> d610113b
           searchTerm={term}
           searchMatch={(node, term) => node.data.name.toLowerCase().includes(term.toLowerCase())}
         >
