'use client'

import { ExampleProjectCard } from '@/app/_components/ExampleProjectCard'
import { Badge } from '@/components/ui/badge'
import { Button } from '@/components/ui/button'
import { ResizableHandle, ResizablePanel, ResizablePanelGroup } from '@/components/ui/resizable'
import { ScrollArea } from '@/components/ui/scroll-area'
import { useKeybindingOverrides } from '@/hooks/command-s'
import { BAML_DIR } from '@/lib/constants'
import { BAMLProject } from '@/lib/exampleProjects'
import { ExploreProjects } from './ExploreProjects'
import {
  ASTProvider,
  CustomErrorBoundary,
  FunctionPanel,
  FunctionSelector,
  useSelections,
} from '@baml/playground-common'
import { ASTContext } from '@baml/playground-common/shared/ASTProvider'
import { useAtom, useAtomValue, useSetAtom } from 'jotai'
import { useHydrateAtoms } from 'jotai/utils'
import Image from 'next/image'
import Link from 'next/link'
import { usePathname } from 'next/navigation'
import { useContext, useEffect, useRef, useState } from 'react'
import { toast } from 'sonner'
import { Editable } from '../../_components/EditableText'
import { EditorFile, createUrl } from '../../actions'
import Joyride, { STATUS } from 'react-joyride'
import {
  currentEditorFilesAtom,
  currentParserDbAtom,
  exploreProjectsOpenAtom,
  productTourDoneAtom,
  testRunOutputAtom,
  unsavedChangesAtom,
} from '../_atoms/atoms'
import { usePlaygroundListener } from '../_playground_controller/usePlaygroundListener'
import { CodeMirrorEditor } from './CodeMirrorEditor'
import { GithubStars } from './GithubStars'
import FileViewer from './Tree/FileViewer'
import clsx from 'clsx'
import { AlertTriangleIcon, Compass, FlaskConical, GitForkIcon, LinkIcon, ShareIcon } from 'lucide-react'
import { Separator } from '@baml/playground-common/components/ui/separator'
import { InitialTour, PostTestRunTour } from './Tour'
import posthog from 'posthog-js'
import { isMobile } from 'react-device-detect'

const ProjectViewImpl = ({ project }: { project: BAMLProject }) => {
  const setEditorFiles = useSetAtom(currentEditorFilesAtom)
  const setTestRunOutput = useSetAtom(testRunOutputAtom)
  useKeybindingOverrides()
  // Tried to use url pathnames for this but nextjs hijacks the pathname state (even the window.location) so we have to manually track unsaved changes in the app.
  const [unsavedChanges, setUnsavedChanges] = useAtom(unsavedChangesAtom)

  useEffect(() => {
    if (project && project?.files?.length > 0) {
      setEditorFiles([...project.files])
    }
  }, [project.id])
  const [projectName, setProjectName] = useState(project.name)
  const projectNameInputRef = useRef(null)
  const [description, setDescription] = useState(project.description)
  const descriptionInputRef = useRef(null)

  useEffect(() => {
    setUnsavedChanges(false)
    if (project) {
      if (project.testRunOutput) {
        setTestRunOutput(project.testRunOutput)
      }
      if (project.files) {
        setEditorFiles(project.files)
      }
    }
  }, [project.id])
  const setOpenExplorePanel = useSetAtom(exploreProjectsOpenAtom)

  return (
    // firefox wont apply the background color for some reason so we forcefully set it.
    <div className="relative flex flex-row w-full h-full bg-gray-800 main-panel overflow-x-clip overflow-y-clip">
      {isMobile && (
        <div className="absolute bottom-0 left-0 right-0 text-zinc-900 font-semibold bg-zinc-400 border-t-zinc-600 border-t-[1px] w-full h-[100px] z-50 text-center p-8">
          Visit prompt fiddle on Desktop to see the full playground
        </div>
      )}
      <ResizablePanelGroup className="w-full h-full overflow-clip" direction="horizontal">
<<<<<<< HEAD
        <ResizablePanel defaultSize={12} className="h-full bg-zinc-900">
          <div className="w-full pt-1 text-lg italic font-bold text-center">Prompt Fiddle</div>

          <div className="flex flex-col w-full pt-2 h-[30%] overflow-y-auto">
            <div className="w-full px-2 text-sm font-semibold text-center uppercase text-white/90">project files</div>
            <FileViewer />
          </div>
          {/* <Separator className="bg-vscode-textSeparator-foreground" /> */}
          <div className="w-full px-2 pt-2 text-sm font-semibold text-center uppercase text-white/90">Templates</div>
          <div className="flex flex-col h-[70%] pb-16">
            <ScrollArea type="always">
              <div className="flex flex-col px-2 gap-y-4">
                {exampleProjects.map((p) => {
                  return <ExampleProjectCard key={p.name} project={p} />
                })}
              </div>
            </ScrollArea>
          </div>
        </ResizablePanel>
        <ResizableHandle className="bg-vscode-contrastActiveBorder border-vscode-contrastActiveBorder" />
        <ResizablePanel defaultSize={88}>
          <div className="flex-col w-full h-full font-sans pl-2flex bg-background dark:bg-vscode-panel-background">
            <div className="flex flex-row gap-x-12 border-b-[1px] border-vscode-panel-border h-[40px]">
              <div className="flex flex-col items-center h-full py-1">
                <Editable text={projectName} placeholder="Write a task name" type="input" childRef={inputRef}>
=======
        {!isMobile && (
          <ResizablePanel defaultSize={12} className="h-full bg-zinc-900">
            <div className="w-full pt-2 text-lg italic font-bold text-center">Prompt Fiddle</div>

            <ResizablePanelGroup className="h-full pb-4" direction="vertical">
              <ResizablePanel defaultSize={50} className="h-full ">
                <div className="w-full px-2 pt-4 text-sm font-semibold text-center uppercase text-white/90">
                  project files
                </div>
                <div className="flex flex-col w-full h-full pb-8 tour-file-view">
                  <FileViewer />
                </div>
              </ResizablePanel>
              {/* <Separator className="bg-vscode-textSeparator-foreground" /> */}

              <ResizableHandle className="bg-vscode-contrastActiveBorder border-vscode-contrastActiveBorder" />
              <ResizablePanel className="flex flex-col items-center w-full pt-2 tour-templates"></ResizablePanel>
            </ResizablePanelGroup>
          </ResizablePanel>
        )}

        <ResizableHandle className=" bg-vscode-contrastActiveBorder border-vscode-contrastActiveBorder" />
        <ResizablePanel defaultSize={88}>
          <div className="flex-col w-full h-full font-sans bg-background dark:bg-vscode-panel-background">
            <div className="flex flex-row items-center gap-x-12 border-b-[1px] border-vscode-panel-border min-h-[40px]">
              <div className="flex flex-col items-center h-full py-1 tour-title whitespace-nowrap">
                <Editable
                  text={projectName}
                  placeholder="Write a task name"
                  type="input"
                  childRef={projectNameInputRef}
                >
>>>>>>> d610113b
                  <input
                    className="px-2 text-lg border-none text-foreground"
                    type="text"
                    ref={projectNameInputRef}
                    name="task"
                    placeholder="Write a task name"
                    value={projectName}
                    onChange={(e) => setProjectName(e.target.value)}
                  />
                </Editable>
              </div>
              <div className="flex flex-row items-center gap-x-2">
                <ShareButton project={project} projectName={projectName} />
              </div>

              <div className="flex items-center justify-start h-full pt-0.5 ">
                <Button asChild variant={'ghost'} className="h-full py-1 gap-x-1 hover:bg-indigo-600">
                  <Link
                    href="https://docs.boundaryml.com"
                    target="_blank"
                    className="text-sm hover:text-foreground text-foreground "
                  >
                    What is BAML?
                  </Link>
                </Button>
              </div>
              <div className="flex flex-col items-center justify-center h-full">
                <Button
                  variant={'ghost'}
                  className="flex flex-row items-center px-2 py-1 text-sm whitespace-pre-wrap bg-indigo-600 hover:bg-indigo-500 h-fit gap-x-2 text-vscode-button-foregrounde"
                  onClick={() => {
                    setOpenExplorePanel(true)
                  }}
                >
                  <Compass size={16} strokeWidth={2} />
                  <span className="whitespace-nowrap">Explore Examples</span>
                </Button>
              </div>
              {unsavedChanges ? (
                <div className="flex flex-row items-center whitespace-nowrap text-muted-foreground">
                  <Badge variant="outline" className="font-light text-yellow-400 gap-x-2">
                    <AlertTriangleIcon size={14} />
                    <span>Unsaved changes</span>
                  </Badge>
                </div>
              ) : (
                <></>
              )}

              {/* <div className="flex flex-row justify-center gap-x-1 item-center">
                <Button variant={'ghost'} className="h-full py-1" asChild>
                  <Link target="_blank" href="https://docs.boundaryml.com">
                    Docs
                  </Link>
                </Button>
              </div> */}

              <div className="flex flex-row items-center justify-end w-full pr-4 gap-x-8">
                <div className="flex h-full">
                  <Link
                    href="https://discord.gg/BTNBeXGuaS"
                    className="h-full pt-1 w-fit text-zinc-300 hover:text-zinc-50"
                  >
                    <div className="flex flex-row items-center text-sm gap-x-4">
                      <Image
                        src="/discord-icon.svg"
                        className="hover:opacity-85"
                        width={24}
                        height={24}
                        alt="Discord"
                      />
                    </div>
                  </Link>
                </div>
                <div className="flex h-full">
                  <Link
                    href="https://docs.boundaryml.com/v3/home/installation"
                    className="h-full pt-1 w-fit text-zinc-300 hover:text-zinc-50"
                  >
                    <div className="flex flex-row items-center text-xs 2xl:text-sm gap-x-4">
                      <Image src="/vscode_logo.svg" width={18} height={18} alt="VSCode extension" />
                      <div className="whitespace-nowrap">Get VSCode extension</div>
                    </div>
                  </Link>
                </div>
                <div className="flex h-full">
                  <GithubStars />
                </div>
              </div>
            </div>

            <div
              style={{
                height: 'calc(100% - 40px)',
              }}
              className="flex flex-row h-full overflow-clip"
            >
              <ResizablePanelGroup
                className="min-h-[200px] w-full rounded-lg border overflow-clip"
                direction="horizontal"
              >
                <ResizablePanel defaultSize={50}>
                  <div className="flex flex-col w-full py-1 pl-2 text-xs border-none items-left h-fit whitespace-nowrap">
                    <Editable
                      text={description}
                      placeholder="Write a task name"
                      type="input"
                      childRef={descriptionInputRef}
                      className="w-full px-2 text-sm font-light text-left border-none text-card-foreground/80"
                    >
                      <textarea
                        className="w-[95%] ml-2 px-2 text-sm border-none text-vscode-descriptionForeground"
                        // type="text"
                        ref={descriptionInputRef}
                        name="task"
                        placeholder="Write a description"
                        value={description}
                        onChange={(e) => setDescription(e.target.value)}
                      />
                    </Editable>
                  </div>
                  <div className="flex w-full h-full tour-editor">
                    <CodeMirrorEditor project={project} />
                  </div>
                </ResizablePanel>
                <ResizableHandle className="bg-vscode-contrastActiveBorder" />
                {!isMobile && (
                  <ResizablePanel defaultSize={50} className="tour-playground">
                    <div className="flex flex-row h-full bg-vscode-panel-background">
                      <PlaygroundView />
                    </div>
                  </ResizablePanel>
                )}
              </ResizablePanelGroup>
            </div>
          </div>
        </ResizablePanel>
      </ResizablePanelGroup>
    </div>
  )
}

export const ProjectView = ({ project }: { project: BAMLProject }) => {
  return (
    <>
      {/* <DummyHydrate files={project.files} /> */}
      <ProjectViewImpl project={project} />
    </>
  )
}

const ShareButton = ({ project, projectName }: { project: BAMLProject; projectName: string }) => {
  const [loading, setLoading] = useState(false)
  const editorFiles = useAtomValue(currentEditorFilesAtom)
  const runTestOutput = useAtomValue(testRunOutputAtom)
  const pathname = usePathname()
  const [unsavedChanges, setUnsavedChanges] = useAtom(unsavedChangesAtom)

  return (
    <Button
      variant={'default'}
      className="h-full py-1 shadow-md bg-zinc-900/80 gap-x-1 text-vscode-button-foreground hover:bg-indigo-600 w-fit whitespace-nowrap"
      disabled={loading}
      onClick={async () => {
        setLoading(true)
        try {
          let urlId = pathname.split('/')[1]
          if (!urlId) {
            urlId = await createUrl({
              ...project,
              name: projectName,
              files: editorFiles,
              testRunOutput: runTestOutput ?? undefined,
            })

            posthog.capture('share_url', { id: urlId })

            const newUrl = `${window.location.origin}/${urlId}`
            window.history.replaceState({ ...window.history.state, as: newUrl, url: newUrl }, '', newUrl)
            setUnsavedChanges(false)
          }

          navigator.clipboard.writeText(`${window.location.origin}/${urlId}`)

          toast('URL copied to clipboard')
        } catch (e) {
          posthog.capture('share_url_failed', { error: JSON.stringify(e) })
          toast('Failed to generate URL')
          console.error(e)
        } finally {
          setLoading(false)
        }
      }}
    >
      {unsavedChanges ? <GitForkIcon size={14} /> : <LinkIcon size={14} />}
      <span>{unsavedChanges ? 'Fork & Share' : 'Share'}</span>
    </Button>
  )
}

const DummyHydrate = ({ files }: { files: EditorFile[] }) => {
  useHydrateAtoms([[currentEditorFilesAtom as any, files]]) // any cause sessionStorage screws types up somehow
  return <></>
}

const PlaygroundView = () => {
  const [parserDb] = useAtom(currentParserDbAtom)
  usePlaygroundListener()
  const testRunOutput = useAtomValue(testRunOutputAtom)

  useEffect(() => {
    if (!parserDb) {
      return
    }
    const newParserDb = { ...parserDb }

    window.postMessage({
      command: 'setDb',
      content: [[BAML_DIR, newParserDb]],
    })
  }, [parserDb])

  useEffect(() => {
    if (testRunOutput) {
      window.postMessage({
        command: 'test-results',
        content: testRunOutput.testState,
      })
      window.postMessage({
        command: 'test-stdout',
        content: testRunOutput.outputLogs.join('\n'),
      })
    }
  }, [testRunOutput])

  return (
    <>
      <CustomErrorBoundary>
        <ASTProvider>
          <div className="relative flex flex-col gap-2 px-2 pb-4">
            <div className="absolute z-10 flex flex-col items-end gap-1 right-8 top-2 text-end">
              <TestToggle />
            </div>
            <FunctionSelector />

            {/* <Separator className="bg-vscode-textSeparator-foreground" /> */}
            <FunctionPanel />
          </div>
          <InitialTour />
          <PostTestRunTour />
        </ASTProvider>
      </CustomErrorBoundary>
    </>
  )
}

const TestToggle = () => {
  const { setSelection } = useContext(ASTContext)
  const { showTests, func } = useSelections()

  // useEffect(() => {
  //   setSelection(undefined, undefined, undefined, undefined, false)
  // }, [])
  const numTests = func?.test_cases?.length ?? 0

  return (
    <Button
      variant="outline"
      className={clsx(
        'tour-test-button p-1 text-xs w-fit h-fit border-vscode-textSeparator-foreground bg-vscode-button-background gap-x-2 pr-2',
        [!showTests ? 'bg-vscode-button-background' : 'bg-vscode-panel-background'],
      )}
      onClick={() => setSelection(undefined, undefined, undefined, undefined, !showTests)}
    >
      <FlaskConical size={16} />
      <span>{showTests ? 'Hide tests' : `Show  ${numTests > 0 ? numTests : ''} tests`}</span>
    </Button>
  )
}

export default ProjectView<|MERGE_RESOLUTION|>--- conflicted
+++ resolved
@@ -85,33 +85,6 @@
         </div>
       )}
       <ResizablePanelGroup className="w-full h-full overflow-clip" direction="horizontal">
-<<<<<<< HEAD
-        <ResizablePanel defaultSize={12} className="h-full bg-zinc-900">
-          <div className="w-full pt-1 text-lg italic font-bold text-center">Prompt Fiddle</div>
-
-          <div className="flex flex-col w-full pt-2 h-[30%] overflow-y-auto">
-            <div className="w-full px-2 text-sm font-semibold text-center uppercase text-white/90">project files</div>
-            <FileViewer />
-          </div>
-          {/* <Separator className="bg-vscode-textSeparator-foreground" /> */}
-          <div className="w-full px-2 pt-2 text-sm font-semibold text-center uppercase text-white/90">Templates</div>
-          <div className="flex flex-col h-[70%] pb-16">
-            <ScrollArea type="always">
-              <div className="flex flex-col px-2 gap-y-4">
-                {exampleProjects.map((p) => {
-                  return <ExampleProjectCard key={p.name} project={p} />
-                })}
-              </div>
-            </ScrollArea>
-          </div>
-        </ResizablePanel>
-        <ResizableHandle className="bg-vscode-contrastActiveBorder border-vscode-contrastActiveBorder" />
-        <ResizablePanel defaultSize={88}>
-          <div className="flex-col w-full h-full font-sans pl-2flex bg-background dark:bg-vscode-panel-background">
-            <div className="flex flex-row gap-x-12 border-b-[1px] border-vscode-panel-border h-[40px]">
-              <div className="flex flex-col items-center h-full py-1">
-                <Editable text={projectName} placeholder="Write a task name" type="input" childRef={inputRef}>
-=======
         {!isMobile && (
           <ResizablePanel defaultSize={12} className="h-full bg-zinc-900">
             <div className="w-full pt-2 text-lg italic font-bold text-center">Prompt Fiddle</div>
@@ -144,7 +117,6 @@
                   type="input"
                   childRef={projectNameInputRef}
                 >
->>>>>>> d610113b
                   <input
                     className="px-2 text-lg border-none text-foreground"
                     type="text"
